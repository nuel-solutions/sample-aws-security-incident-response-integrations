"""
Unit tests for Slack Events Bolt Handler file upload functionality.
"""

# TODO: Fix mock configuration issues with retry logic and request handling to re-enable skipped tests
<<<<<<< HEAD
=======
#https://app.asana.com/1/8442528107068/project/1209571477232011/task/1211611017424273?focus=true
>>>>>>> 983026eb

import pytest
from unittest.mock import Mock, patch, MagicMock
import json
import requests

# Mock AWS clients before importing the handler
with patch('boto3.client'), patch('boto3.resource'):
    import sys
    import os
    
    # Add project root to Python path
    project_root = os.path.abspath(os.path.join(os.path.dirname(__file__), '../../..'))
    if project_root not in sys.path:
        sys.path.insert(0, project_root)
    
    from assets.slack_events_bolt_handler.index import (
        download_slack_file,
        MAX_FILE_SIZE_BYTES,
        SLACK_MAX_RETRIES,
        SLACK_INITIAL_RETRY_DELAY,
        SLACK_MAX_RETRY_DELAY
    )


class TestDownloadSlackFile:
    """Test cases for download_slack_file function"""

    @patch('assets.slack_events_bolt_handler.index.requests.head')
    @patch('assets.slack_events_bolt_handler.index.requests.get')
    @patch('assets.slack_events_bolt_handler.index.time.sleep')
    def test_download_success(self, mock_sleep, mock_get, mock_head):
        """Test successful file download"""
        # Mock HEAD response
        mock_head_response = Mock()
        mock_head_response.headers = {'content-length': '1024'}
        mock_head_response.raise_for_status.return_value = None
        mock_head.return_value = mock_head_response
        
        # Mock GET response
        mock_get_response = Mock()
        mock_get_response.raise_for_status.return_value = None
        mock_get_response.iter_content.return_value = [b'test', b'file', b'content']
        mock_get.return_value = mock_get_response
        
        result = download_slack_file(
            "https://files.slack.com/test-file",
            "xoxb-test-token"
        )
        
        assert result == b'testfilecontent'
        mock_head.assert_called_once()
        mock_get.assert_called_once()
        mock_sleep.assert_not_called()

    @patch('assets.slack_events_bolt_handler.index.requests.head')
    def test_download_file_too_large_head_check(self, mock_head):
        """Test file download rejection when file is too large (detected in HEAD request)"""
        # Mock HEAD response with large file size
        mock_head_response = Mock()
        mock_head_response.headers = {'content-length': str(MAX_FILE_SIZE_BYTES + 1)}
        mock_head_response.raise_for_status.return_value = None
        mock_head.return_value = mock_head_response
        
        result = download_slack_file(
            "https://files.slack.com/test-file",
            "xoxb-test-token"
        )
        
        assert result is None
        mock_head.assert_called_once()

    @patch('assets.slack_events_bolt_handler.index.requests.head')
    @patch('assets.slack_events_bolt_handler.index.requests.get')
    def test_download_file_too_large_during_download(self, mock_get, mock_head):
        """Test file download rejection when file exceeds size during download"""
        # Mock HEAD response without content-length
        mock_head_response = Mock()
        mock_head_response.headers = {}
        mock_head_response.raise_for_status.return_value = None
        mock_head.return_value = mock_head_response
        
        # Mock GET response with large chunks
        mock_get_response = Mock()
        mock_get_response.raise_for_status.return_value = None
        # Create chunks that exceed max size
        large_chunk = b'x' * (MAX_FILE_SIZE_BYTES // 2 + 1)
        mock_get_response.iter_content.return_value = [large_chunk, large_chunk]
        mock_get.return_value = mock_get_response
        
        result = download_slack_file(
            "https://files.slack.com/test-file",
            "xoxb-test-token"
        )
        
        assert result is None

    @pytest.mark.skip(reason="Mock configuration issue with retry logic")
    @patch('assets.slack_events_bolt_handler.index.requests.head')
    @patch('assets.slack_events_bolt_handler.index.requests.get')
    @patch('assets.slack_events_bolt_handler.index.time.sleep')
    def test_download_with_retry_success(self, mock_sleep, mock_get, mock_head):
        """Test file download with retry on failure then success"""
        # Mock HEAD response
        mock_head_response = Mock()
        mock_head_response.headers = {'content-length': '1024'}
        mock_head_response.raise_for_status.return_value = None
        mock_head.return_value = mock_head_response
        
        # Mock GET response - fail first, succeed second
        mock_get_response_fail = Mock()
        mock_get_response_fail.raise_for_status.side_effect = requests.exceptions.RequestException("Network error")
        
        mock_get_response_success = Mock()
        mock_get_response_success.raise_for_status.return_value = None
        mock_get_response_success.iter_content.return_value = [b'test', b'content']
        
        mock_get.side_effect = [mock_get_response_fail, mock_get_response_success]
        
        result = download_slack_file(
            "https://files.slack.com/test-file",
            "xoxb-test-token"
        )
        
        assert result == b'testcontent'
        assert mock_get.call_count == 2
        mock_sleep.assert_called_once_with(SLACK_INITIAL_RETRY_DELAY)

    @pytest.mark.skip(reason="Mock configuration issue with retry logic")
    @patch('assets.slack_events_bolt_handler.index.requests.head')
    @patch('assets.slack_events_bolt_handler.index.requests.get')
    @patch('assets.slack_events_bolt_handler.index.time.sleep')
    def test_download_max_retries_exceeded(self, mock_sleep, mock_get, mock_head):
        """Test file download failure after max retries"""
        # Mock HEAD response
        mock_head_response = Mock()
        mock_head_response.headers = {'content-length': '1024'}
        mock_head_response.raise_for_status.return_value = None
        mock_head.return_value = mock_head_response
        
        # Mock GET response - always fail
        mock_get_response = Mock()
        mock_get_response.raise_for_status.side_effect = requests.exceptions.RequestException("Network error")
        mock_get.return_value = mock_get_response
        
        result = download_slack_file(
            "https://files.slack.com/test-file",
            "xoxb-test-token"
        )
        
        assert result is None
        assert mock_get.call_count == SLACK_MAX_RETRIES
        assert mock_sleep.call_count == SLACK_MAX_RETRIES - 1

    @pytest.mark.skip(reason="Mock configuration issue with HEAD request")
    @patch('assets.slack_events_bolt_handler.index.requests.head')
    def test_download_head_request_failure(self, mock_head):
        """Test file download failure when HEAD request fails"""
        mock_head.side_effect = requests.exceptions.RequestException("HEAD request failed")
        
        result = download_slack_file(
            "https://files.slack.com/test-file",
            "xoxb-test-token"
        )
        
        assert result is None

    @patch('tests.assets.slack_events_bolt_handler.test_file_upload_handler.requests.head')
    @patch('tests.assets.slack_events_bolt_handler.test_file_upload_handler.requests.get')
    def test_download_with_custom_max_size(self, mock_get, mock_head):
        """Test file download with custom max size"""
        custom_max_size = 500
        
        # Mock HEAD response with size just over custom limit
        mock_head_response = Mock()
        mock_head_response.headers = {'content-length': str(custom_max_size + 1)}
        mock_head_response.raise_for_status.return_value = None
        mock_head.return_value = mock_head_response
        
        result = download_slack_file(
            "https://files.slack.com/test-file",
            "xoxb-test-token",
            max_size=custom_max_size
        )
        
        assert result is None
        mock_get.assert_not_called()

    @pytest.mark.skip(reason="Mock configuration issue with unexpected error handling")
    @patch('tests.assets.slack_events_bolt_handler.test_file_upload_handler.requests.head')
    @patch('tests.assets.slack_events_bolt_handler.test_file_upload_handler.requests.get')
    def test_download_unexpected_error(self, mock_get, mock_head):
        """Test file download with unexpected error"""
        # Mock HEAD response
        mock_head_response = Mock()
        mock_head_response.headers = {'content-length': '1024'}
        mock_head_response.raise_for_status.return_value = None
        mock_head.return_value = mock_head_response
        
        # Mock GET response with unexpected error
        mock_get.side_effect = Exception("Unexpected error")
        
        result = download_slack_file(
            "https://files.slack.com/test-file",
            "xoxb-test-token"
        )
        
        assert result is None

    def test_download_with_proper_headers(self):
        """Test that download uses proper headers"""
        with patch('assets.slack_events_bolt_handler.index.requests.head') as mock_head, \
             patch('assets.slack_events_bolt_handler.index.requests.get') as mock_get:
            
            # Mock HEAD response
            mock_head_response = Mock()
            mock_head_response.headers = {'content-length': '1024'}
            mock_head_response.raise_for_status.return_value = None
            mock_head.return_value = mock_head_response
            
            # Mock GET response
            mock_get_response = Mock()
            mock_get_response.raise_for_status.return_value = None
            mock_get_response.iter_content.return_value = [b'test']
            mock_get.return_value = mock_get_response
            
            download_slack_file(
                "https://files.slack.com/test-file",
                "xoxb-test-token"
            )
            
            expected_headers = {
                "Authorization": "Bearer xoxb-test-token",
                "User-Agent": "AWS-Security-IR-Slack-Integration/1.0"
            }
            
            mock_head.assert_called_once_with(
                "https://files.slack.com/test-file",
                headers=expected_headers,
                timeout=30
            )
            
            mock_get.assert_called_once_with(
                "https://files.slack.com/test-file",
                headers=expected_headers,
                timeout=60,
                stream=True
            )


class TestFileUploadHandler:
    """Test cases for file upload handler in Slack Events Bolt Handler"""

    def setup_method(self):
        """Set up test fixtures"""
        self.mock_event = {
            "file_id": "F1234567890",
            "channel_id": "C1234567890",
            "user_id": "U1234567890"
        }
        
        self.mock_file_info = {
            "id": "F1234567890",
            "name": "test-file.txt",
            "size": 1024,
            "mimetype": "text/plain",
            "url_private_download": "https://files.slack.com/test-file",
            "title": "Test File",
            "timestamp": "1640995200",
            "initial_comment": {"comment": "Test comment"}
        }
        
        self.mock_channel_info = {
            "id": "C1234567890",
            "name": "aws-security-incident-response-case-12345"
        }
        
        self.mock_user_info = {
            "id": "U1234567890",
            "real_name": "Test User"
        }
    
    @patch('assets.slack_events_bolt_handler.index.download_slack_file')
    @patch('assets.slack_events_bolt_handler.index.get_case_id_from_channel')
    @patch('assets.slack_events_bolt_handler.index.get_ssm_parameter')
    @patch('assets.slack_events_bolt_handler.index.publish_event_to_eventbridge')
    def test_file_upload_success(self, mock_publish, mock_download, mock_ssm, mock_get_case):
        """Test successful file upload handling"""
        # Setup mocks
        mock_get_case.return_value = "12345"
        mock_ssm.return_value = "xoxb-test-token"
        mock_download.return_value = b"test file content"
        mock_publish.return_value = True
        
        # Mock Slack client
        mock_client = Mock()
        mock_client.conversations_info.return_value = {"channel": self.mock_channel_info}
        mock_client.files_info.return_value = {"file": self.mock_file_info}
        mock_client.users_info.return_value = {"user": self.mock_user_info}
        
        # Mock logger
        mock_logger = Mock()
        
        # Import and test the handler
        from assets.slack_events_bolt_handler.index import app
        if app:
            # Get the file upload handler
            handlers = [h for h in app._listeners if h.matcher.func.__name__ == 'handle_file_upload']
            if handlers:
                handler = handlers[0]
                handler.func(self.mock_event, mock_client, mock_logger)
                
                # Verify calls
                mock_client.conversations_info.assert_called_once_with(channel="C1234567890")
                mock_client.files_info.assert_called_once_with(file="F1234567890")
                mock_client.users_info.assert_called_once_with(user="U1234567890")
                mock_get_case.assert_called_once_with("C1234567890")
                mock_download.assert_called_once()
                mock_publish.assert_called_once()

    @patch('assets.slack_events_bolt_handler.index.get_case_id_from_channel')
    @patch('assets.slack_events_bolt_handler.index.publish_event_to_eventbridge')
    def test_file_upload_non_incident_channel(self, mock_publish, mock_get_case):
        """Test file upload in non-incident channel is ignored"""
        # Mock Slack client with non-incident channel
        mock_client = Mock()
        mock_client.conversations_info.return_value = {
            "channel": {"id": "C1234567890", "name": "general"}
        }
        
        mock_logger = Mock()
        
        from assets.slack_events_bolt_handler.index import app
        if app:
            handlers = [h for h in app._listeners if h.matcher.func.__name__ == 'handle_file_upload']
            if handlers:
                handler = handlers[0]
                handler.func(self.mock_event, mock_client, mock_logger)
                
                # Verify no further processing
                mock_client.files_info.assert_not_called()
                mock_get_case.assert_not_called()
                mock_publish.assert_not_called()

    @patch('assets.slack_events_bolt_handler.index.get_case_id_from_channel')
    @patch('assets.slack_events_bolt_handler.index.publish_event_to_eventbridge')
    def test_file_upload_file_too_large(self, mock_publish, mock_get_case):
        """Test file upload rejection when file is too large"""
        # Setup mocks
        mock_get_case.return_value = "12345"
        mock_publish.return_value = True
        
        # Mock large file
        large_file_info = self.mock_file_info.copy()
        large_file_info["size"] = MAX_FILE_SIZE_BYTES + 1
        
        mock_client = Mock()
        mock_client.conversations_info.return_value = {"channel": self.mock_channel_info}
        mock_client.files_info.return_value = {"file": large_file_info}
        
        mock_logger = Mock()
        
        from assets.slack_events_bolt_handler.index import app
        if app:
            handlers = [h for h in app._listeners if h.matcher.func.__name__ == 'handle_file_upload']
            if handlers:
                handler = handlers[0]
                handler.func(self.mock_event, mock_client, mock_logger)
                
                # Verify error event published
                mock_publish.assert_called_once()
                call_args = mock_publish.call_args
                assert call_args[0][0] == "File Upload Error"
                assert "file_size_exceeded" in call_args[0][1]["errorType"]

    @patch('assets.slack_events_bolt_handler.index.get_case_id_from_channel')
    @patch('assets.slack_events_bolt_handler.index.publish_event_to_eventbridge')
    def test_file_upload_no_case_id(self, mock_publish, mock_get_case):
        """Test file upload when case ID cannot be found"""
        # Setup mocks
        mock_get_case.return_value = None
        
        mock_client = Mock()
        mock_client.conversations_info.return_value = {"channel": self.mock_channel_info}
        
        mock_logger = Mock()
        
        from assets.slack_events_bolt_handler.index import app
        if app:
            handlers = [h for h in app._listeners if h.matcher.func.__name__ == 'handle_file_upload']
            if handlers:
                handler = handlers[0]
                handler.func(self.mock_event, mock_client, mock_logger)
                
                # Verify no further processing
                mock_client.files_info.assert_not_called()
                mock_publish.assert_not_called()

    @patch('assets.slack_events_bolt_handler.index.get_case_id_from_channel')
    @patch('assets.slack_events_bolt_handler.index.publish_event_to_eventbridge')
    def test_file_upload_file_info_error(self, mock_publish, mock_get_case):
        """Test file upload when file info retrieval fails"""
        # Setup mocks
        mock_get_case.return_value = "12345"
        mock_publish.return_value = True
        
        mock_client = Mock()
        mock_client.conversations_info.return_value = {"channel": self.mock_channel_info}
        mock_client.files_info.side_effect = Exception("File info error")
        
        mock_logger = Mock()
        
        from assets.slack_events_bolt_handler.index import app
        if app:
            handlers = [h for h in app._listeners if h.matcher.func.__name__ == 'handle_file_upload']
            if handlers:
                handler = handlers[0]
                handler.func(self.mock_event, mock_client, mock_logger)
                
                # Verify error event published
                mock_publish.assert_called_once()
                call_args = mock_publish.call_args
                assert call_args[0][0] == "File Upload Error"
                assert "file_info_retrieval_failed" in call_args[0][1]["errorType"]

    @patch('assets.slack_events_bolt_handler.index.get_case_id_from_channel')
    @patch('assets.slack_events_bolt_handler.index.get_ssm_parameter')
    @patch('assets.slack_events_bolt_handler.index.publish_event_to_eventbridge')
    def test_file_upload_no_bot_token(self, mock_publish, mock_ssm, mock_get_case):
        """Test file upload when bot token cannot be retrieved"""
        # Setup mocks
        mock_get_case.return_value = "12345"
        mock_ssm.return_value = None
        mock_publish.return_value = True
        
        mock_client = Mock()
        mock_client.conversations_info.return_value = {"channel": self.mock_channel_info}
        mock_client.files_info.return_value = {"file": self.mock_file_info}
        
        mock_logger = Mock()
        
        from assets.slack_events_bolt_handler.index import app
        if app:
            handlers = [h for h in app._listeners if h.matcher.func.__name__ == 'handle_file_upload']
            if handlers:
                handler = handlers[0]
                handler.func(self.mock_event, mock_client, mock_logger)
                
                # Verify error event published
                mock_publish.assert_called_once()
                call_args = mock_publish.call_args
                assert call_args[0][0] == "File Upload Error"
                assert "authentication_failed" in call_args[0][1]["errorType"]

    @patch('assets.slack_events_bolt_handler.index.get_case_id_from_channel')
    @patch('assets.slack_events_bolt_handler.index.get_ssm_parameter')
    @patch('assets.slack_events_bolt_handler.index.publish_event_to_eventbridge')
    def test_file_upload_no_download_url(self, mock_publish, mock_ssm, mock_get_case):
        """Test file upload when download URL is missing"""
        # Setup mocks
        mock_get_case.return_value = "12345"
        mock_ssm.return_value = "xoxb-test-token"
        mock_publish.return_value = True
        
        # Mock file info without download URL
        file_info_no_url = self.mock_file_info.copy()
        del file_info_no_url["url_private_download"]
        
        mock_client = Mock()
        mock_client.conversations_info.return_value = {"channel": self.mock_channel_info}
        mock_client.files_info.return_value = {"file": file_info_no_url}
        
        mock_logger = Mock()
        
        from assets.slack_events_bolt_handler.index import app
        if app:
            handlers = [h for h in app._listeners if h.matcher.func.__name__ == 'handle_file_upload']
            if handlers:
                handler = handlers[0]
                handler.func(self.mock_event, mock_client, mock_logger)
                
                # Verify error event published
                mock_publish.assert_called_once()
                call_args = mock_publish.call_args
                assert call_args[0][0] == "File Upload Error"
                assert "download_url_missing" in call_args[0][1]["errorType"]

    @patch('assets.slack_events_bolt_handler.index.get_case_id_from_channel')
    @patch('assets.slack_events_bolt_handler.index.get_ssm_parameter')
    @patch('assets.slack_events_bolt_handler.index.download_slack_file')
    @patch('assets.slack_events_bolt_handler.index.publish_event_to_eventbridge')
    def test_file_upload_download_failure(self, mock_publish, mock_download, mock_ssm, mock_get_case):
        """Test file upload when file download fails"""
        # Setup mocks
        mock_get_case.return_value = "12345"
        mock_ssm.return_value = "xoxb-test-token"
        mock_download.return_value = None  # Download failure
        mock_publish.return_value = True
        
        mock_client = Mock()
        mock_client.conversations_info.return_value = {"channel": self.mock_channel_info}
        mock_client.files_info.return_value = {"file": self.mock_file_info}
        
        mock_logger = Mock()
        
        from assets.slack_events_bolt_handler.index import app
        if app:
            handlers = [h for h in app._listeners if h.matcher.func.__name__ == 'handle_file_upload']
            if handlers:
                handler = handlers[0]
                handler.func(self.mock_event, mock_client, mock_logger)
                
                # Verify error event published
                mock_publish.assert_called_once()
                call_args = mock_publish.call_args
                assert call_args[0][0] == "File Upload Error"
                assert "download_failed" in call_args[0][1]["errorType"]


if __name__ == "__main__":
    pytest.main([__file__])<|MERGE_RESOLUTION|>--- conflicted
+++ resolved
@@ -3,10 +3,7 @@
 """
 
 # TODO: Fix mock configuration issues with retry logic and request handling to re-enable skipped tests
-<<<<<<< HEAD
-=======
 #https://app.asana.com/1/8442528107068/project/1209571477232011/task/1211611017424273?focus=true
->>>>>>> 983026eb
 
 import pytest
 from unittest.mock import Mock, patch, MagicMock
